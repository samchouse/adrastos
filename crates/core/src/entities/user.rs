use adrastos_macros::{DbCommon, DbQuery, DbSelect};
use chrono::{DateTime, Utc};
use sea_query::{enum_def, Alias, Expr, PostgresQueryBuilder};
use serde::{Deserialize, Serialize};
use tracing::error;
use tracing_unwrap::ResultExt;
use validator::Validate;

use crate::{auth, error::Error};

use super::{Connection, RefreshTokenTree, Update};

fn validate_password(password: String) -> Result<String, Error> {
    auth::hash_password(&password).map_err(|err| {
        Error::InternalServerError(format!(
            "An error occurred while hashing the password for the {err}"
        ))
    })
}

#[enum_def]
<<<<<<< HEAD
#[derive(Debug, Default, Validate, Serialize, Deserialize, Clone, DbCommon, DbSelect, DbQuery)]
=======
#[derive(
    Debug, Default, Validate, Serialize, Deserialize, Clone, ToSchema, DbCommon, DbSelect, DbQuery,
)]
>>>>>>> 76b3e498
#[adrastos(validated)]
#[serde(rename_all = "camelCase")]
pub struct User {
    pub id: String,
    #[adrastos(find)]
    #[validate(length(max = 50))]
    pub first_name: String,
    #[adrastos(find)]
    #[validate(length(max = 50))]
    pub last_name: String,
    #[adrastos(find, unique)]
    #[validate(email)]
    pub email: String,
    #[adrastos(find, unique)]
    #[validate(length(min = 5, max = 64))]
    pub username: String,
    #[serde(skip_serializing)]
    #[validate(length(min = 8, max = 64))]
    #[adrastos(transform = validate_password)]
    pub password: String,
    pub verified: bool,
    pub banned: bool,
    #[serde(skip_serializing)]
    pub mfa_secret: Option<String>,
    #[serde(skip_serializing)]
    pub mfa_backup_codes: Option<Vec<String>>,
    pub created_at: DateTime<Utc>,
    pub updated_at: Option<DateTime<Utc>>,

    #[adrastos(join)]
    #[serde(skip_serializing)]
    pub connections: Option<Vec<Connection>>,
    #[adrastos(join)]
    #[serde(skip_serializing)]
    pub refresh_token_trees: Option<Vec<RefreshTokenTree>>,
}

#[derive(Debug, Validate, Clone, Default)]
pub struct UpdateUser {
    #[validate(length(max = 50))]
    pub first_name: Option<String>,
    #[validate(length(max = 50))]
    pub last_name: Option<String>,
    #[validate(email)]
    pub email: Option<String>,
    #[validate(length(min = 5, max = 64))]
    pub username: Option<String>,
    #[validate(length(min = 8, max = 64))]
    pub password: Option<String>,
    pub verified: Option<bool>,
    pub banned: Option<bool>,
    pub mfa_secret: Option<Option<String>>,
    pub mfa_backup_codes: Option<Option<Vec<String>>>,
}

impl User {
    pub async fn update(
        &self,
        db_pool: &deadpool_postgres::Pool,
        update: UpdateUser,
    ) -> Result<(), Error> {
        update.validate().map_err(|e| Error::ValidationErrors {
            errors: e,
            message: "Invalid user update".into(),
        })?;

        let query = sea_query::Query::update()
            .table(Self::table())
            .values(Update::create([
                (UserIden::FirstName, update.first_name.into()),
                (UserIden::LastName, update.last_name.into()),
                (UserIden::Email, update.email.into()),
                (UserIden::Username, update.username.into()),
                (
                    UserIden::Password,
                    update
                        .password
                        .map(|v| auth::hash_password(v.as_str()).unwrap_or_log())
                        .into(),
                ),
                (UserIden::Verified, update.verified.into()),
                (UserIden::Banned, update.banned.into()),
                (UserIden::MfaSecret, update.mfa_secret.into()),
                (UserIden::MfaBackupCodes, update.mfa_backup_codes.into()),
                (UserIden::UpdatedAt, Some(Utc::now()).into()),
            ]))
            .and_where(Expr::col(UserIden::Id).eq(self.id.clone()))
            .to_string(PostgresQueryBuilder);

        db_pool
            .get()
            .await
            .unwrap_or_log()
            .execute(&query, &[])
            .await
            .map_err(|e| {
                error!(error = ?e);
                Error::InternalServerError("Failed to update user".into())
            })?;

        Ok(())
    }
}<|MERGE_RESOLUTION|>--- conflicted
+++ resolved
@@ -19,13 +19,9 @@
 }
 
 #[enum_def]
-<<<<<<< HEAD
-#[derive(Debug, Default, Validate, Serialize, Deserialize, Clone, DbCommon, DbSelect, DbQuery)]
-=======
 #[derive(
     Debug, Default, Validate, Serialize, Deserialize, Clone, ToSchema, DbCommon, DbSelect, DbQuery,
 )]
->>>>>>> 76b3e498
 #[adrastos(validated)]
 #[serde(rename_all = "camelCase")]
 pub struct User {
